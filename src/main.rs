// General
#[macro_use]
extern crate lazy_static;
extern crate failure;
#[macro_use]
extern crate failure_derive;
#[macro_use]
extern crate slog;
extern crate rand;
extern crate slog_async;
extern crate slog_scope;
extern crate slog_term;

// Options
#[macro_use]
extern crate clap;
extern crate toml;

// Network
extern crate bytes;
extern crate capnp;
extern crate capnp_futures;
extern crate futures;
extern crate hyper;
extern crate libc;
extern crate mime;
extern crate net2;
extern crate num_cpus;
extern crate resolve;
extern crate tokio;
extern crate tokio_codec;
extern crate tokio_io;

// Raft
extern crate raft_tokio;

// Other
extern crate combine;
extern crate serde;
#[macro_use]
extern crate serde_derive;
extern crate ftoa;
extern crate serde_json;

pub mod bigint;
pub mod carbon;
pub mod config;
pub mod consul;
pub mod errors;
pub mod management;
pub mod metric;
pub mod parser;
pub mod peer;
pub mod raft;
pub mod server;
pub mod task;
pub mod udp;
pub mod util;

pub mod protocol_capnp {
    include!(concat!(env!("OUT_DIR"), "/schema/protocol_capnp.rs"));
}

use std::collections::HashMap;
use std::str::FromStr;
use std::sync::atomic::{AtomicBool, AtomicUsize, Ordering, ATOMIC_BOOL_INIT, ATOMIC_USIZE_INIT};
use std::sync::{Arc, Mutex};
use std::thread;
use std::time::{self, Duration, Instant, SystemTime};

use slog::{Drain, Level};

use bytes::Bytes;
use futures::future::{empty, ok};
use futures::sync::mpsc;
use futures::{Future, IntoFuture, Stream};

use tokio::runtime::current_thread::Runtime;
use tokio::timer::{Delay, Interval};

use udp::{start_async_udp, start_sync_udp};

use carbon::CarbonBackend;
use config::{Command, Consul, Metrics, Network, System};
use consul::ConsulConsensus;
use errors::GeneralError;
use management::{MgmtClient, MgmtServer};
use metric::Metric;
use peer::{NativeProtocolServer, NativeProtocolSnapshot};
use raft::start_internal_raft;
use task::{Task, TaskRunner};
use util::{
    try_resolve, AggregateOptions, Aggregator, BackoffRetryBuilder, OwnStats, UpdateCounterOptions,
};

// floating type used all over the code, can be changed to f32, to use less memory at the price of
// precision
// TODO: make in into compilation feature
pub type Float = f64;

// a type to store pre-aggregated data
pub type Cache = HashMap<Bytes, Metric<Float>>;

// statistic counters
pub static PARSE_ERRORS: AtomicUsize = ATOMIC_USIZE_INIT;
pub static AGG_ERRORS: AtomicUsize = ATOMIC_USIZE_INIT;
pub static PEER_ERRORS: AtomicUsize = ATOMIC_USIZE_INIT;
pub static INGRESS: AtomicUsize = ATOMIC_USIZE_INIT;
pub static INGRESS_METRICS: AtomicUsize = ATOMIC_USIZE_INIT;
pub static EGRESS: AtomicUsize = ATOMIC_USIZE_INIT;
pub static DROPS: AtomicUsize = ATOMIC_USIZE_INIT;

#[derive(Debug, Clone, Serialize, Deserialize, PartialEq, Eq)]
#[serde(rename_all = "kebab-case", deny_unknown_fields)]
pub enum ConsensusState {
    Enabled,
    Paused,
    Disabled,
<<<<<<< HEAD
}

impl FromStr for ConsensusState {
    type Err = GeneralError;

    fn from_str(s: &str) -> Result<Self, Self::Err> {
        match s {
            "enabled" | "enable" => Ok(ConsensusState::Enabled),
            "disabled" | "disable" => Ok(ConsensusState::Disabled),
            "pause" | "paused" => Ok(ConsensusState::Paused),
            _ => Err(GeneralError::UnknownState),
        }
    }
}

#[derive(Debug, Clone, Serialize, Deserialize, PartialEq, Eq)]
#[serde(rename_all = "kebab-case")]
pub enum ConsensusKind {
    None,
    Consul,
    Internal,
}

lazy_static! {
    pub static ref CONSENSUS_STATE: Mutex<ConsensusState> =
    { Mutex::new(ConsensusState::Disabled) };
}

=======
}

impl FromStr for ConsensusState {
    type Err = GeneralError;

    fn from_str(s: &str) -> Result<Self, Self::Err> {
        match s {
            "enabled" | "enable" => Ok(ConsensusState::Enabled),
            "disabled" | "disable" => Ok(ConsensusState::Disabled),
            "pause" | "paused" => Ok(ConsensusState::Paused),
            _ => Err(GeneralError::UnknownState),
        }
    }
}

#[derive(Debug, Clone, Serialize, Deserialize, PartialEq, Eq)]
#[serde(rename_all = "kebab-case")]
pub enum ConsensusKind {
    None,
    Consul,
    Internal,
}

lazy_static! {
    pub static ref CONSENSUS_STATE: Mutex<ConsensusState> =
        { Mutex::new(ConsensusState::Disabled) };
}

>>>>>>> ac45f7d3
pub static IS_LEADER: AtomicBool = ATOMIC_BOOL_INIT;

fn main() {
    let (system, command) = System::load();

<<<<<<< HEAD
    let config = system.clone();
=======
    let mut config = system.clone();
>>>>>>> ac45f7d3
    let System {
        verbosity,
        network:
            Network {
                listen,
                peer_listen,
                mgmt_listen,
                bufsize,
                multimessage,
                mm_packets,
                mm_async,
                mm_timeout,
                buffer_flush_time,
                buffer_flush_length: _,
                greens,
                async_sockets,
                nodes,
                snapshot_interval,
            },
<<<<<<< HEAD
            raft,
            consul:
                Consul {
                    start_as: consul_start_as,
                    agent,
                    session_ttl: consul_session_ttl,
                    renew_time: consul_renew_time,
                    key_name: consul_key,
                },
                metrics:
                    Metrics {
                        //           max_metrics,
                        mut count_updates,
                        update_counter_prefix,
                        update_counter_suffix,
                        update_counter_threshold,
                        fast_aggregation,
                        consistent_parsing: _,
                        log_parse_errors: _,
                    },
                    carbon,
                    n_threads,
                    w_threads,
                    stats_interval: s_interval,
                    task_queue_size,
                    start_as_leader,
                    stats_prefix,
                    consensus,
=======
        raft,
        consul:
            Consul {
                start_as: consul_start_as,
                agent,
                session_ttl: consul_session_ttl,
                renew_time: consul_renew_time,
                key_name: consul_key,
            },
        metrics:
            Metrics {
                //           max_metrics,
                mut count_updates,
                update_counter_prefix,
                update_counter_suffix,
                update_counter_threshold,
                fast_aggregation,
                consistent_parsing: _,
                log_parse_errors: _,
            },
        carbon,
        n_threads,
        w_threads,
        stats_interval: s_interval,
        task_queue_size,
        start_as_leader,
        stats_prefix,
        consensus,
>>>>>>> ac45f7d3
    } = system;

    let verbosity = Level::from_str(&verbosity).expect("bad verbosity");

    let mut runtime = Runtime::new().expect("creating runtime for main thread");

    let nodes = nodes
        .into_iter()
        .map(|node| try_resolve(&node))
        .collect::<Vec<_>>();

    // Set logging
    let decorator = slog_term::TermDecorator::new().build();
    let drain = slog_term::FullFormat::new(decorator).build().fuse();
    let filter = slog::LevelFilter::new(drain, verbosity).fuse();
    let drain = slog_async::Async::new(filter).build().fuse();
    let rlog = slog::Logger::root(drain, o!("program"=>"bioyino"));
    // this lets root logger live as long as it needs
    let _guard = slog_scope::set_global_logger(rlog.clone());

    if let Command::Query(command, dest) = command {
        let dest = try_resolve(&dest);
        let command = MgmtClient::new(rlog.clone(), dest.clone(), command);

        runtime.block_on(command.into_future()).unwrap_or_else(|e| {
            warn!(rlog,
                  "error sending command";
                  "dest"=>format!("{}",  &dest),
                  "error"=> format!("{}", e),
                  )
        });
        return;
    }

    if count_updates && update_counter_prefix.len() == 0 && update_counter_suffix.len() == 0 {
        warn!(
            rlog,
            "update counting suffix and prefix are empty, update counting disabled to avoid metric rewriting"
        );
        count_updates = false;
    }

    let update_counter_prefix: Bytes = update_counter_prefix.into();
    let update_counter_suffix: Bytes = update_counter_suffix.into();

<<<<<<< HEAD
=======
    let reserve_min = bufsize * mm_packets * mm_packets;

    config.network.buffer_flush_length = if config.network.buffer_flush_length < reserve_min {
        debug!(rlog, "buffer-flush-len is lower than mm-packets*mm-packets*bufsize"; "new-value"=>reserve_min, "old-value"=>config.network.buffer_flush_length);
        reserve_min
    } else {
        config.network.buffer_flush_length
    };

>>>>>>> ac45f7d3
    let config = Arc::new(config);
    let log = rlog.new(o!("thread" => "main"));

    // Init task options before initializing task threads

    // Start counting threads
    info!(log, "starting counting threads");
    let mut chans = Vec::with_capacity(w_threads);
    for i in 0..w_threads {
        let (tx, rx) = mpsc::channel(task_queue_size);
        chans.push(tx);
        let tlog = log.clone();
        let cf = config.clone();
        thread::Builder::new()
            .name(format!("bioyino_cnt{}", i).into())
            .spawn(move || {
                let runner = TaskRunner::new(tlog, cf, 8192);
                let mut runtime = Runtime::new().expect("creating runtime for counting worker");
                let future = rx
                    .fold(runner, move |mut runner, task: Task| {
                        runner.run(task);
                        Ok(runner)
                    }).map(|_| ())
<<<<<<< HEAD
                .map_err(|_| ());
=======
                    .map_err(|_| ());
>>>>>>> ac45f7d3
                //        let future = rx.for_each(|task: Task| ok(runner.run(task)));
                runtime.block_on(future).expect("worker thread failed");
            }).expect("starting counting worker thread");
    }

    let stats_prefix = stats_prefix.trim_right_matches(".").to_string();

    // Spawn future gatering bioyino own stats
    let own_stat_chan = chans[0].clone();
    let own_stat_log = rlog.clone();
    info!(log, "starting own stats counter");
    let own_stats = OwnStats::new(s_interval, stats_prefix, own_stat_chan, own_stat_log);
    runtime.spawn(own_stats);

    info!(log, "starting snapshot sender");
    let snap_log = rlog.clone();
    let snap_err_log = rlog.clone();
    let snapshot = NativeProtocolSnapshot::new(
        &snap_log,
        nodes.clone(),
        Duration::from_millis(snapshot_interval as u64),
        &chans,
    ).into_future()
    .map_err(move |e| {
        PEER_ERRORS.fetch_add(1, Ordering::Relaxed);
        info!(snap_err_log, "error sending snapshot";"error"=>format!("{}", e));
    });
    runtime.spawn(snapshot);

    // settings safe for asap restart
    info!(log, "starting snapshot receiver");
    let peer_server_ret = BackoffRetryBuilder {
        delay: 1,
        delay_mul: 1f32,
        delay_max: 1,
        retries: ::std::usize::MAX,
    };
    let serv_log = rlog.clone();

    let peer_server = NativeProtocolServer::new(rlog.clone(), peer_listen, chans.clone());
    let peer_server = peer_server_ret.spawn(peer_server).map_err(move |e| {
        warn!(serv_log, "shot server gone with error: {:?}", e);
    });

    runtime.spawn(peer_server);

    // Init leader state before starting backend
    IS_LEADER.store(start_as_leader, Ordering::SeqCst);

    let consensus_log = rlog.clone();

    match consensus {
        ConsensusKind::Internal => {
            let log = log.clone();
            let flog = log.clone();
            thread::Builder::new()
                .name("bioyino_raft".into())
                .spawn(move || {
                    let mut runtime = Runtime::new().expect("creating runtime for raft thread");
                    if start_as_leader {
                        warn!(log, "Starting as leader with enabled consensus. More that one leader is possible before consensus settle up.");
                    }
                    let d = Delay::new(Instant::now() + Duration::from_millis(raft.start_delay));
                    let log = log.clone();
                    let delayed = d
                        .map_err(|_| ())
                        .and_then(move |_|  {
                            let mut con_state = CONSENSUS_STATE.lock().unwrap();
                            *con_state = ConsensusState::Enabled;
                            info!(log, "starting internal consensus"; "initial_state"=>format!("{:?}", *con_state));
                            start_internal_raft(raft, consensus_log);
                            Ok(())
                        });

                    runtime.spawn(delayed);
                    runtime.block_on(empty::<(), ()>()).expect("raft thread failed");

                    info!(flog, "consensus thread stopped");
                }).expect("starting counting worker thread");
        }
        ConsensusKind::Consul => {
            if start_as_leader {
                warn!(log, "Starting as leader with enabled consensus. More that one leader is possible before consensus settle up.");
            }
            {
                let mut con_state = CONSENSUS_STATE.lock().unwrap();
                info!(log, "starting consul consensus"; "initial_state"=>format!("{:?}", con_state));
                *con_state = consul_start_as;
            }

            let mut consensus = ConsulConsensus::new(&consensus_log, agent, consul_key);
            consensus.set_session_ttl(Duration::from_millis(consul_session_ttl as u64));
            consensus.set_renew_time(Duration::from_millis(consul_renew_time as u64));
            runtime.spawn(consensus.into_future().map_err(|_| ())); // TODO errors
        }
        ConsensusKind::None => {
            if !start_as_leader {
                // starting as non-leader in this mode can be useful for agent mode
                // so we don't disorient user with warnings
                info!(log, "Starting as non-leader with disabled consensus. No metrics will be sent until leader is switched on by command");
            }
        }
    }

    info!(log, "starting management server");
    let m_serv_log = rlog.clone();
    let m_serv_err_log = rlog.clone();
    let m_server = hyper::Server::bind(&mgmt_listen)
        .serve(move || ok::<_, hyper::Error>(MgmtServer::new(m_serv_log.clone(), &mgmt_listen)))
        .map_err(move |e| {
            warn!(m_serv_err_log, "management server gone with error: {:?}", e);
        });

    runtime.spawn(m_server);

    info!(log, "starting carbon backend");
    let tchans = chans.clone();
    let carbon_log = rlog.clone();

    let dur = Duration::from_millis(carbon.interval);
    let carbon_timer = Interval::new(Instant::now() + dur, dur);
    let carbon_config = config.carbon.clone();
    let carbon_timer = carbon_timer.map_err(|e| GeneralError::Timer(e)).for_each(
        move |_tick| {
            let ts = SystemTime::now().duration_since(time::UNIX_EPOCH).map_err(
                |e| {
                    GeneralError::Time(e)
                },
                )?;

            let backend_addr = try_resolve(&carbon.address);
            let tchans = tchans.clone();
            let carbon_log = carbon_log.clone();

            let update_counter_prefix = update_counter_prefix.clone();
            let update_counter_suffix = update_counter_suffix.clone();
            let backend_opts = carbon_config.clone();
            thread::Builder::new()
                .name("bioyino_carbon".into())
                .spawn(move || {
                    let mut runtime = match Runtime::new() {
                        Ok(runtime) => runtime,
                        Err(e) => {
                            error!(carbon_log, "creating runtime for backend"; "error"=>e.to_string());
                            return;
                        }
                    };

                    let is_leader = IS_LEADER.load(Ordering::SeqCst);

                    let options = AggregateOptions {
                        is_leader,
                        update_counter: if count_updates {
                            Some(UpdateCounterOptions {
                                threshold: update_counter_threshold,
                                prefix: update_counter_prefix,
                                suffix: update_counter_suffix,
                            })
                        } else {
                            None
                        },
                        fast_aggregation,
                    };

                    if is_leader {
                        info!(carbon_log, "leader sending metrics");
                        let (backend_tx, backend_rx) = mpsc::unbounded();
                        let aggregator = Aggregator::new(options, tchans, backend_tx, carbon_log.clone()).into_future();

                        runtime.spawn(aggregator);

                        let backend = backend_rx
                            .inspect(|_| { EGRESS.fetch_add(1, Ordering::Relaxed); })
                            .collect()
                            .and_then(|metrics| {
                                let backend = CarbonBackend::new(backend_addr, ts, Arc::new(metrics), carbon_log.clone());

                                let retrier = BackoffRetryBuilder {
                                    delay: backend_opts.connect_delay,
                                    delay_mul: backend_opts.connect_delay_multiplier,
                                    delay_max: backend_opts.connect_delay_max,
                                    retries: backend_opts.send_retries,
                                };
                                retrier.spawn(backend).map_err(|e| {
                                    error!(carbon_log, "Failed to send to graphite"; "error"=>format!("{:?}",e));
                                }) // TODO error
                            });

                        runtime.block_on(backend).unwrap_or_else(|e| {
                            error!(carbon_log, "Failed to send to graphite"; "error"=>e);
                        });
                    } else {
                        info!(carbon_log, "not leader, removing metrics");
                        let (backend_tx, _) = mpsc::unbounded();
                        let aggregator = Aggregator::new(options, tchans, backend_tx, carbon_log.clone()).into_future();
                        runtime
                            .block_on(aggregator.then(|_| Ok::<(), ()>(())))
                            .unwrap_or_else(|e| {
                                error!(carbon_log, "Failed to join aggregated metrics"; "error"=>e)
                            });
                    }
                })
            .expect("starting thread for sending to graphite");
            Ok(())
        },
        );

    let tlog = rlog.clone();
    runtime.spawn(carbon_timer.map_err(move |e| {
        warn!(tlog, "error running carbon"; "error"=>e.to_string());
    }));

    // For each thread we create
    let mut flush_flags = Arc::new(Vec::new());
    if let Some(flags) = Arc::get_mut(&mut flush_flags) {
        for _ in 0..n_threads {
            flags.push(AtomicBool::new(false));
        }
    }

    if buffer_flush_time > 0 {
        let dur = Duration::from_millis(buffer_flush_time);
        let flush_timer = Interval::new(Instant::now() + dur, dur);

        let tlog = rlog.clone();
        let flags = flush_flags.clone();
        let flush_timer = flush_timer
            .map_err(|e| GeneralError::Timer(e))
            .for_each(move |_tick| {
                info!(tlog, "buffer flush requested");
                flags
                    .iter()
                    .map(|flag| flag.swap(true, Ordering::SeqCst))
                    .last();
                Ok(())
            });
        let tlog = rlog.clone();
        runtime.spawn(flush_timer.map_err(move |e| {
            warn!(tlog, "error running buffer flush timer"; "error"=>e.to_string());
        }));
    }

    if multimessage {
        start_sync_udp(
            log,
            listen,
            &chans,
            config.clone(),
            n_threads,
            bufsize,
            mm_packets,
            mm_async,
            mm_timeout,
            flush_flags.clone(),
<<<<<<< HEAD
            );
=======
        );
>>>>>>> ac45f7d3
    } else {
        start_async_udp(
            log,
            listen,
            &chans,
            config.clone(),
            n_threads,
            greens,
            async_sockets,
            bufsize,
            flush_flags.clone(),
<<<<<<< HEAD
            );
=======
        );
>>>>>>> ac45f7d3
    }

    runtime
        .block_on(empty::<(), ()>())
        .expect("running runtime in main thread");
}<|MERGE_RESOLUTION|>--- conflicted
+++ resolved
@@ -116,7 +116,6 @@
     Enabled,
     Paused,
     Disabled,
-<<<<<<< HEAD
 }
 
 impl FromStr for ConsensusState {
@@ -142,49 +141,15 @@
 
 lazy_static! {
     pub static ref CONSENSUS_STATE: Mutex<ConsensusState> =
-    { Mutex::new(ConsensusState::Disabled) };
-}
-
-=======
-}
-
-impl FromStr for ConsensusState {
-    type Err = GeneralError;
-
-    fn from_str(s: &str) -> Result<Self, Self::Err> {
-        match s {
-            "enabled" | "enable" => Ok(ConsensusState::Enabled),
-            "disabled" | "disable" => Ok(ConsensusState::Disabled),
-            "pause" | "paused" => Ok(ConsensusState::Paused),
-            _ => Err(GeneralError::UnknownState),
-        }
-    }
-}
-
-#[derive(Debug, Clone, Serialize, Deserialize, PartialEq, Eq)]
-#[serde(rename_all = "kebab-case")]
-pub enum ConsensusKind {
-    None,
-    Consul,
-    Internal,
-}
-
-lazy_static! {
-    pub static ref CONSENSUS_STATE: Mutex<ConsensusState> =
         { Mutex::new(ConsensusState::Disabled) };
 }
 
->>>>>>> ac45f7d3
 pub static IS_LEADER: AtomicBool = ATOMIC_BOOL_INIT;
 
 fn main() {
     let (system, command) = System::load();
 
-<<<<<<< HEAD
     let config = system.clone();
-=======
-    let mut config = system.clone();
->>>>>>> ac45f7d3
     let System {
         verbosity,
         network:
@@ -204,36 +169,6 @@
                 nodes,
                 snapshot_interval,
             },
-<<<<<<< HEAD
-            raft,
-            consul:
-                Consul {
-                    start_as: consul_start_as,
-                    agent,
-                    session_ttl: consul_session_ttl,
-                    renew_time: consul_renew_time,
-                    key_name: consul_key,
-                },
-                metrics:
-                    Metrics {
-                        //           max_metrics,
-                        mut count_updates,
-                        update_counter_prefix,
-                        update_counter_suffix,
-                        update_counter_threshold,
-                        fast_aggregation,
-                        consistent_parsing: _,
-                        log_parse_errors: _,
-                    },
-                    carbon,
-                    n_threads,
-                    w_threads,
-                    stats_interval: s_interval,
-                    task_queue_size,
-                    start_as_leader,
-                    stats_prefix,
-                    consensus,
-=======
         raft,
         consul:
             Consul {
@@ -262,7 +197,6 @@
         start_as_leader,
         stats_prefix,
         consensus,
->>>>>>> ac45f7d3
     } = system;
 
     let verbosity = Level::from_str(&verbosity).expect("bad verbosity");
@@ -308,18 +242,6 @@
     let update_counter_prefix: Bytes = update_counter_prefix.into();
     let update_counter_suffix: Bytes = update_counter_suffix.into();
 
-<<<<<<< HEAD
-=======
-    let reserve_min = bufsize * mm_packets * mm_packets;
-
-    config.network.buffer_flush_length = if config.network.buffer_flush_length < reserve_min {
-        debug!(rlog, "buffer-flush-len is lower than mm-packets*mm-packets*bufsize"; "new-value"=>reserve_min, "old-value"=>config.network.buffer_flush_length);
-        reserve_min
-    } else {
-        config.network.buffer_flush_length
-    };
-
->>>>>>> ac45f7d3
     let config = Arc::new(config);
     let log = rlog.new(o!("thread" => "main"));
 
@@ -343,11 +265,7 @@
                         runner.run(task);
                         Ok(runner)
                     }).map(|_| ())
-<<<<<<< HEAD
-                .map_err(|_| ());
-=======
                     .map_err(|_| ());
->>>>>>> ac45f7d3
                 //        let future = rx.for_each(|task: Task| ok(runner.run(task)));
                 runtime.block_on(future).expect("worker thread failed");
             }).expect("starting counting worker thread");
@@ -602,11 +520,7 @@
             mm_async,
             mm_timeout,
             flush_flags.clone(),
-<<<<<<< HEAD
-            );
-=======
         );
->>>>>>> ac45f7d3
     } else {
         start_async_udp(
             log,
@@ -618,11 +532,7 @@
             async_sockets,
             bufsize,
             flush_flags.clone(),
-<<<<<<< HEAD
-            );
-=======
         );
->>>>>>> ac45f7d3
     }
 
     runtime
