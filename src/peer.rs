--- conflicted
+++ resolved
@@ -241,11 +241,7 @@
                     PeerError::TaskSend
                 })
                 .and_then(move |mut metrics| {
-<<<<<<< HEAD
-                    metrics.retain(|m| m.len() > 0);
-=======
                     metrics.retain(|m| !m.is_empty());
->>>>>>> 19a7f0a1
                     Ok(Arc::new(metrics))
                 });
 
@@ -363,10 +359,7 @@
     use tokio::runtime::current_thread::Runtime;
     use tokio::timer::Delay;
 
-<<<<<<< HEAD
-=======
     use bioyino_metric::name::{MetricName, TagFormat};
->>>>>>> 19a7f0a1
     use bioyino_metric::{Metric, MetricType};
 
     use crate::config::System;
@@ -418,14 +411,6 @@
                 Ok(runner)
             })
             .and_then(move |runner| {
-<<<<<<< HEAD
-                let single_name: Bytes = "complex.test.bioyino_single".into();
-                let multi_name: Bytes = "complex.test.bioyino_multi".into();
-                let shot_name: Bytes = "complex.test.bioyino_snapshot".into();
-                assert_eq!(runner.get_long_entry(&shot_name), Some(&outmetric));
-                assert_eq!(runner.get_short_entry(&single_name), Some(&outmetric));
-                assert_eq!(runner.get_short_entry(&multi_name), Some(&outmetric));
-=======
                 let mut interm = Vec::with_capacity(128);
                 interm.resize(128, 0u8);
                 let m = TagFormat::Graphite;
@@ -438,7 +423,6 @@
                 assert_eq!(runner.get_short_entry(&single_name), Some(&outmetric));
                 assert_eq!(runner.get_short_entry(&multi_name), Some(&outmetric));
                 assert_eq!(runner.get_short_entry(&tagged_name), Some(&outmetric));
->>>>>>> 19a7f0a1
 
                 Ok(())
             })
@@ -460,8 +444,6 @@
                     metric.fill_capnp(&mut c_metric);
                 }
 
-<<<<<<< HEAD
-=======
                 let mut tagged_message = Builder::new_default();
                 {
                     let builder = tagged_message.init_root::<CBuilder>();
@@ -470,7 +452,6 @@
                     metric.fill_capnp(&mut c_metric);
                 }
 
->>>>>>> 19a7f0a1
                 let mut multi_message = Builder::new_default();
                 {
                     let builder = multi_message.init_root::<CBuilder>();
@@ -488,15 +469,11 @@
                     new_metric.set_name("complex.test.bioyino_snapshot");
                     metric.fill_capnp(&mut new_metric);
                 }
-<<<<<<< HEAD
-                codec.send(single_message).and_then(|codec| codec.send(multi_message).and_then(|codec| codec.send(snapshot_message))).map(|_| ()).map_err(|e| println!("codec error: {:?}", e))
-=======
                 codec
                     .send(single_message)
                     .and_then(|codec| codec.send(multi_message).and_then(|codec| codec.send(snapshot_message)))
                     .map(|_| ())
                     .map_err(|e| println!("codec error: {:?}", e))
->>>>>>> 19a7f0a1
             })
             .map_err(move |e| {
                 debug!(log, "error sending snapshot: {:?}", e);
